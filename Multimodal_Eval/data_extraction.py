#%%
import numpy as np
import matplotlib.pyplot as plt
import pickle
import re
import os
import scipy as sp

#%% Write tables
def write_tables(data, filename, decimal_place = 2):

    assert len(data.shape) == 3, 'Data must have 3 dimensions'

    num_data_columns = data.shape[1]
    if 5 < num_data_columns:
        width = r'\textwidth'
    else:
        width = r'\linewidth'
        
    # Allow for split table
    Output_string = r'\begin{tabularx}{' + width + r'}'
    
    Output_string += r'{X' + num_data_columns * (r' | ' + r'Z') + r'} '
    Output_string += '\n'

    Output_string += r'\toprule[1pt] '
    Output_string += '\n'

    num_std = int((num_data_columns - 1) * 2 / 3)
    num_no_std = num_data_columns - 1 - num_std

    Output_string += r'& \multicolumn{' + str(num_std) + r'}{c|}{std} & \multicolumn{' + str(num_no_std) + r'}{c|}{no std} '
    Output_string += r'& \multirow{2}{*}{GMM} \\'
    Output_string += '\n'

    Output_string += r'& \multicolumn{' + str(num_no_std) + r'}{c|}{PCA} & \multicolumn{' + str(num_std) + r'}{c|}{no PCA} & \\ \midrule[1pt]'
    Output_string += '\n'

    data_mean = np.nanmean(data, axis = -1)
    data_std = np.nanstd(data, axis = -1)

    min_value = ('{:0.' + str(decimal_place) + 'f}').format(np.nanmin(data_mean))
    max_value = ('{:0.' + str(decimal_place) + 'f}').format(np.nanmax(data_mean))

    extra_str_length = max(len(min_value), len(max_value)) - (decimal_place + 1)
    
    Row_names = ['Silhouette', 'DBCV', 'No clusters']
    
    for i, row_name in enumerate(Row_names): 
        Output_string += row_name + ' '

        
        template = ((r'& {{\scriptsize ${:0.' + str(decimal_place) + r'f}^{{\pm {:0.' + str(decimal_place) + 
                     r'f}}}$}} ') * (num_data_columns))
        
        Str = template.format(*np.array([data_mean[i], data_std[i]]).T.reshape(-1))

        # Replace 0.000 with hphantom if needed
        # Str = Str.replace("\\pm 0." + str(0) * decimal_place, r"\hphantom{\pm 0." + str(0) * decimal_place + r"}")
        
        # Adapt length to align decimal points
        Str_parts = Str.split('$} ')
        for idx, string in enumerate(Str_parts):
            if len(string) == 0:
                continue
            previous_string = string.split('.')[0].split('$')[-1]
            overwrite_string = False
            if previous_string[0] == '-':
                overwrite_string = previous_string[1:].isnumeric()
            else:
                overwrite_string = previous_string.isnumeric()
            if overwrite_string:
                needed_buffer = extra_str_length - len(previous_string)  
                if needed_buffer > 0:
                    Str_parts[idx] = string[:16] + r'\hphantom{' + '0' * needed_buffer + r'}' + string[16:]
            
            # Check for too long stds
            string_parts = Str_parts[idx].split('^')
            if len(string_parts) > 1 and 'hphantom' not in string_parts[1]:
                std_number = string_parts[1][5:7 + decimal_place]
                if std_number[-1] == '.':
                    std_number = std_number[:-1] + r'\hphantom{0}'
                string_parts[1] = r'{\pm ' + std_number + r'}' 
        
            Str_parts[idx] = '^'.join(string_parts)
                
        Str = '$} '.join(Str_parts)

        Output_string += Str + r' \\' + ' \midrule \n'
    
    # replace last midrule with bottom rule  
    Output_string  = Output_string[:-10] + r'\bottomrule[1pt]'
    Output_string += '\n'
    Output_string += r'\end{tabularx}' + ' \n' 

    # split string into lines
    Output_lines = Output_string.split('\n')

    t = open(filename, 'w+')
    for line in Output_lines:
        t.write(line + '\n')
    t.close()


#%% Define results

# List of random seeds
random_seeds = [['0','10'],
                ['10','20'],
                ['20','30'],
                ['30','40'],
                ['40','50'],
                ['50','60'],
                ['60','70'],
                ['70','80'],
                ['80','90'],
                ['90','100']]

# list of ablation keys
ablation_keys = ['config_cluster_PCA_stdKDE',
                 'config_cluster_PCAKDE',
                 'config_cluster_stdKDE',
                 'config_DBCV_PCA_stdKDE',
                 'config_DBCV_PCAKDE',
                 'config_DBCV_stdKDE',
                 'config_PCA_stdKDE',
                 'config_PCAKDE',
                 'config_stdKDE',
                 'config_clusterGMM',
                 'config_DBCVGMM',
                 'configGMM',
                 'config_cluster_PCA_stdKNN',
                 'config_cluster_PCAKNN',
                 'config_cluster_stdKNN',
                 'config_DBCV_PCA_stdKNN',
                 'config_DBCV_PCAKNN',
                 'config_DBCV_stdKNN',
                 'config_PCA_stdKNN',
                 'config_PCAKNN',
                 'config_stdKNN']

# list of dataset keys
dataset_keys = ['noisy_moons_n_samples_200',
                'noisy_circles_n_samples_200',
                'blobs_n_samples_200',
                'varied_n_samples_200',
                'aniso_n_samples_200',
                'Trajectories_n_samples_200',
                'noisy_moons_n_samples_600',
                'noisy_circles_n_samples_600',
                'blobs_n_samples_600',
                'varied_n_samples_600',
                'aniso_n_samples_600',
                'Trajectories_n_samples_600',
                'noisy_moons_n_samples_2000',
                'noisy_circles_n_samples_2000',
                'blobs_n_samples_2000',
                'varied_n_samples_2000',
                'aniso_n_samples_2000',
                'Trajectories_n_samples_2000',
                'noisy_moons_n_samples_6000',
                'noisy_circles_n_samples_6000',
                'blobs_n_samples_6000',
                'varied_n_samples_6000',
                'aniso_n_samples_6000',
                'Trajectories_n_samples_6000',
                'noisy_moons_n_samples_20000',
                'noisy_circles_n_samples_20000',
                'blobs_n_samples_20000',
                'varied_n_samples_20000',
                'aniso_n_samples_20000',
                'Trajectories_n_samples_20000']

#%% Load Results
JSD_testing = {}
Wasserstein_data_fitting_testing, Wasserstein_data_fitting_sampled = {}, {}

fitting_pf_testing_log_likelihood = {}

# loop through all results files and save to corresponding dictionaries
for rndSeed in random_seeds:

    JSD_testing = {**JSD_testing, **pickle.load(open('./Distribution Datasets/Results/rndSeed'+str(rndSeed[0])+str(rndSeed[1])+
                                                     '_JSD_testing', 'rb'))}

    Wasserstein_data_fitting_testing = {**Wasserstein_data_fitting_testing,
                                        **pickle.load(open('./Distribution Datasets/Results/rndSeed'+str(rndSeed[0])+str(rndSeed[1])+
                                                           '_Wasserstein_data_fitting_testing', 'rb'))}
    Wasserstein_data_fitting_sampled = {**Wasserstein_data_fitting_sampled,
                                        **pickle.load(open('./Distribution Datasets/Results/rndSeed'+str(rndSeed[0])+str(rndSeed[1])+
                                                           '_Wasserstein_data_fitting_sampled', 'rb'))}
    
    fitting_pf_testing_log_likelihood = {**fitting_pf_testing_log_likelihood,
                                         **pickle.load(open('./Distribution Datasets/Log_Likelihoods/rndSeed'+str(rndSeed[0])+str(rndSeed[1])+
                                                            '_fitting_pf_testing_log_likelihood', 'rb'))}

#%% Plotting
# Create an array of dimensions num_datasets x num_ablations x num_metrics x num_random_seeds
# Each element is a value of the metric for a given dataset, ablation and random seed
# Datasets: noisy_moons, noisy_circles, blobs, varied, aniso, Trajectories
Results = np.ones((len(dataset_keys), len(ablation_keys), 3, 100)) * np.nan

# Fill the array with the values from the dictionaries
for _, (k, v) in enumerate(JSD_testing.items()):
    results = np.ones(3) * np.nan
    # Get metrics from key
    if not isinstance(JSD_testing[k], str):
        results[0] = JSD_testing[k]

    if not isinstance(Wasserstein_data_fitting_sampled[k], str):
        bk = k[:re.search(r"rnd_seed_\d{1,2}", k).end()]
        Wasserstein_hat = Wasserstein_data_fitting_sampled[k] - Wasserstein_data_fitting_testing[bk]
        results[1] = Wasserstein_hat / (Wasserstein_data_fitting_testing[bk] + 1e-4)

    if not isinstance(fitting_pf_testing_log_likelihood[k], str):
        results[2] = np.mean(fitting_pf_testing_log_likelihood[k])
        
<<<<<<< HEAD
    base_data_key = k[:re.search(r"rnd_seed_\d{1,2}", k).end()]

    Results[dataset_id, ablation_id, 0, rndSeed] = JSD_testing[k]

    try:
        Wasserstein_hat = (Wasserstein_data_fitting_sampled[k] - Wasserstein_data_fitting_testing[base_data_key])/(Wasserstein_data_fitting_testing[base_data_key] + 1e-4)
        Results[dataset_id, ablation_id, 1, rndSeed] = Wasserstein_hat
    
    except:
        Results[dataset_id, ablation_id, 1, rndSeed] = np.nan
=======
    # Place key in Results array
    rndSeed = int(k[re.search(r"rnd_seed_\d{1,2}", k).start():re.search(r"rnd_seed_\d{1,2}", k).end()][9:])
    dataset_id = np.where([ds in k for ds in dataset_keys])[0]
    if len(dataset_id) == 0:
        continue
    else:
        dataset_id = dataset_id[-1]
>>>>>>> 1e9e4cd5

    ablation_id = np.where([abl in k for abl in ablation_keys])[0]
    if len(ablation_id) == 0:
        continue
    else:
        ablation_id = ablation_id[0]
     
    Results[dataset_id, ablation_id, :, rndSeed] = results

Results = Results.reshape((-1, 6, *Results.shape[1:]))

# Remove the unneeded datasets
datasets_used = [4, 3, 0, 5]
Results = Results[:, datasets_used]

#%% Write tables
rows = np.array([0 if 'cluster' in key else 1 if 'DBCV' in key else 2 for key in ablation_keys])
        
# hardcode columns
columns = np.array([0, 4, 2, 6, 1, 5, 3])

Results = np.stack([Results[:,:,rows == row] for row in np.unique(rows)], axis = 2)
Results = Results[:, :, :, columns]

metric_keys = ['JSD',
               'W_hat',
               'L_hat']

for i in range(Results.shape[1]):
    N_ind = -2 # Use 3000 samples only
    for j, metric in enumerate(metric_keys):
<<<<<<< HEAD
        # data = Results[-1, i, :, :, j] # index -1 for 20000 samples, index -2 for 6000 samples
        data = Results[-2, i, :, :, j]
        # assert len(data) == len(ablation_keys), 'Data must have same length as ablation keys'

        # Get filename
        data_keys = np.array(dataset_keys).reshape((-1, 6))[-2] # index -1 for 20000 samples, index -2 for 6000 samples
=======
        data = Results[N_ind, i, :, :, j] 
        assert len(data) == len(ablation_keys), 'Data must have same length as ablation keys'

        # Get filename
        data_keys = np.array(dataset_keys).reshape((-1, 6))[N_ind]
>>>>>>> 1e9e4cd5
        filename = './Tables/' + metric + '_' + data_keys[datasets_used[i]] + '.tex'

        if not os.path.exists(filename):
            os.makedirs(os.path.dirname(filename), exist_ok=True)

        if metric == "JSD":
            decimal_place = 3
        else:
            decimal_place = 2

        write_tables(data, filename, decimal_place)

#%% For each metric and each dataset plot the ablation results side by side
# with the mean and quantile values as boxplots

# Data_aniso = Results[-1, 0,:,:,2] # index -1 for 20000 samples, index -2 for 6000 samples
Data_aniso = Results[-2, 0,:,:,2]
data_aniso_clust_kde = Data_aniso[:2, [0,2,4]]
# Forget nan values
data_aniso_clust_kde = data_aniso_clust_kde[:,:,np.isfinite(data_aniso_clust_kde).all((0,1))]


# Get paired tests
Diff = data_aniso_clust_kde[:,[0]] - data_aniso_clust_kde[:,[1,2]]
T_paired, P_paired = sp.stats.ttest_1samp(Diff, 0, axis = -1)

# Get unpaired tests
T_unpaired, P_unpaired = sp.stats.ttest_ind(data_aniso_clust_kde[:,[0]], data_aniso_clust_kde[:,[1,2]], 
                                            axis = -1, equal_var = False)






# %%<|MERGE_RESOLUTION|>--- conflicted
+++ resolved
@@ -215,18 +215,6 @@
     if not isinstance(fitting_pf_testing_log_likelihood[k], str):
         results[2] = np.mean(fitting_pf_testing_log_likelihood[k])
         
-<<<<<<< HEAD
-    base_data_key = k[:re.search(r"rnd_seed_\d{1,2}", k).end()]
-
-    Results[dataset_id, ablation_id, 0, rndSeed] = JSD_testing[k]
-
-    try:
-        Wasserstein_hat = (Wasserstein_data_fitting_sampled[k] - Wasserstein_data_fitting_testing[base_data_key])/(Wasserstein_data_fitting_testing[base_data_key] + 1e-4)
-        Results[dataset_id, ablation_id, 1, rndSeed] = Wasserstein_hat
-    
-    except:
-        Results[dataset_id, ablation_id, 1, rndSeed] = np.nan
-=======
     # Place key in Results array
     rndSeed = int(k[re.search(r"rnd_seed_\d{1,2}", k).start():re.search(r"rnd_seed_\d{1,2}", k).end()][9:])
     dataset_id = np.where([ds in k for ds in dataset_keys])[0]
@@ -234,7 +222,6 @@
         continue
     else:
         dataset_id = dataset_id[-1]
->>>>>>> 1e9e4cd5
 
     ablation_id = np.where([abl in k for abl in ablation_keys])[0]
     if len(ablation_id) == 0:
@@ -266,20 +253,11 @@
 for i in range(Results.shape[1]):
     N_ind = -2 # Use 3000 samples only
     for j, metric in enumerate(metric_keys):
-<<<<<<< HEAD
-        # data = Results[-1, i, :, :, j] # index -1 for 20000 samples, index -2 for 6000 samples
-        data = Results[-2, i, :, :, j]
-        # assert len(data) == len(ablation_keys), 'Data must have same length as ablation keys'
-
-        # Get filename
-        data_keys = np.array(dataset_keys).reshape((-1, 6))[-2] # index -1 for 20000 samples, index -2 for 6000 samples
-=======
         data = Results[N_ind, i, :, :, j] 
         assert len(data) == len(ablation_keys), 'Data must have same length as ablation keys'
 
         # Get filename
         data_keys = np.array(dataset_keys).reshape((-1, 6))[N_ind]
->>>>>>> 1e9e4cd5
         filename = './Tables/' + metric + '_' + data_keys[datasets_used[i]] + '.tex'
 
         if not os.path.exists(filename):
