--- conflicted
+++ resolved
@@ -144,13 +144,8 @@
             T = T.astype(str)
             PPed_agents = T == 'P'
             # transform to ascii int:
-<<<<<<< HEAD
-            
-            T = np.fromstring(T.reshape(-1), dtype = np.uint32).reshape(len(T), -1).astype(np.uint8)
-=======
             T[T == 'nan'] = '0'
             T = np.fromstring(T.reshape(-1), dtype = np.uint32).reshape(*T.shape, 3).astype(np.uint8)[:,:,0]
->>>>>>> d76e1a6f
 
             if self.use_map:
                 
