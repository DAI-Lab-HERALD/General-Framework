--- conflicted
+++ resolved
@@ -13,11 +13,7 @@
 
 import os
 
-<<<<<<< HEAD
-px = 256 * 1.28
-=======
 px = 512 * 2.56
->>>>>>> 88bcd68d
 # Draw scene
 def generate_scimg(
     lanelet_network, now_point, theta, time_step, watch_radius=64, draw_shape=True
@@ -148,28 +144,6 @@
         Final_data.loc[index] = data
         assert len(data.path.index) == (1 + data['Last frame'] - data['First frame']), "Gaps in data"
 
-<<<<<<< HEAD
-    draw_network = copy.deepcopy(scenario.lanelet_network)
-    translation = np.array([0,0])
-    theta = 0
-    watch_radius = 0
-    for i in range(len(draw_network.lanelets)):
-        a=draw_network.lanelets[i]
-        if watch_radius < np.max(np.abs(a.center_vertices)):
-            watch_radius = np.max(np.abs(a.center_vertices))
-
-    watch_radius = 256 #math.ceil(watch_radius / 10.0) * 10
-
-    timestep = 0
-    gray_img = generate_scimg(draw_network,
-                            translation,
-                            theta,
-                            timestep,
-                            watch_radius)
-    
-    
-    cv2.imwrite(path + os.sep + 'data' + os.sep + data.scenario + '.png', gray_img)
-=======
     if id_data==0:
         draw_network = copy.deepcopy(scenario.lanelet_network)
         translation = np.array([0,0])
@@ -191,18 +165,12 @@
         
         
         cv2.imwrite(path + os.sep + 'data' + os.sep + data.scenario + '.png', gray_img)
->>>>>>> 88bcd68d
 
         with open(path + os.sep + 'data' + os.sep + data.scenario + '.csv', 'w') as f:
             writer = csv.writer(f)
 
-<<<<<<< HEAD
-        writer.writerow(['MeterToPx', 'x_center', 'y_center', 'rot_angle'])
-        writer.writerow([(watch_radius)/px, (px/2), -(px/2), 0])
-=======
             writer.writerow(['MeterToPx', 'x_center', 'y_center', 'rot_angle'])
             writer.writerow([(2*watch_radius)/px, watch_radius, -watch_radius, 0])
->>>>>>> 88bcd68d
 
         
 
