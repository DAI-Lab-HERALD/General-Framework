--- conflicted
+++ resolved
@@ -8,36 +8,23 @@
 ### Prepare to get situation data, adjust values and position reference
 print('Preprocessing Data')
 while path.exists('data/{}_recordingMeta.csv'.format(str(N).zfill(2))):
-<<<<<<< HEAD
-    N = N+1
-=======
     N=N+1
  
->>>>>>> 1d7eae9a
 
 id_addition=0
 Final_out=[]
 for n in range(0, N):
-<<<<<<< HEAD
-    print('Processing Scenario {}/{}'.format(str(n).zfill(2), N))
-    Meta_data  = pd.read_csv('data/{}_recordingMeta.csv'.format(str(n).zfill(2)))
-    Track_data = pd.read_csv('data/{}_tracks.csv'.format(str(n).zfill(2)))
-    Track_data = Track_data[['frame', 'trackId', 'xCenter', 'yCenter', 'heading', 'lonVelocity', 'latVelocity', 'lonAcceleration', 'latAcceleration']]
-    Track_Meta_data = pd.read_csv('data/{}_tracksMeta.csv'.format(str(n).zfill(2)))
-    Final = Track_Meta_data[['trackId','width','length','class']].copy(deep=True)
-=======
     print('Processing Scenario {}/{}'.format(str(n).zfill(2),N))
     Meta_data=pd.read_csv('data/{}_recordingMeta.csv'.format(str(n).zfill(2)))
     Track_data=pd.read_csv('data/{}_tracks.csv'.format(str(n).zfill(2)))
     Track_data=Track_data[['frame', 'trackId', 'xCenter', 'yCenter', 'heading', 'lonVelocity', 'latVelocity', 'lonAcceleration', 'latAcceleration']]
     Track_Meta_data=pd.read_csv('data/{}_tracksMeta.csv'.format(str(n).zfill(2)))
     Final=Track_Meta_data[['trackId','width','length','class']].copy(deep=True)
->>>>>>> 1d7eae9a
     
     Track_data_keys = Track_data.set_index(['frame'])['trackId']
     
-    Final['locationId']  = Meta_data['locationId'][0]
-    Final['recordingId'] = Meta_data['recordingId'][0]
+    Final['locationId']=Meta_data['locationId'][0]
+    Final['recordingId']=Meta_data['recordingId'][0]
     
     Final['otherVehicles']='0'
     Final['track']='0'
@@ -62,5 +49,5 @@
     Final_out.append(Final.copy(deep=True))
    
 print('Save Data')
-Final_out = pd.concat(Final_out)
+Final_out= pd.concat(Final_out)
 Final_out.to_pickle("RounD_processed.pkl")